#!/usr/bin/env python
# pylint: disable=R0902,R0912,R0913
#
# A library that provides a Python interface to the Telegram Bot API
# Copyright (C) 2015-2017
# Leandro Toledo de Souza <devs@python-telegram-bot.org>
#
# This program is free software: you can redistribute it and/or modify
# it under the terms of the GNU Lesser Public License as published by
# the Free Software Foundation, either version 3 of the License, or
# (at your option) any later version.
#
# This program is distributed in the hope that it will be useful,
# but WITHOUT ANY WARRANTY; without even the implied warranty of
# MERCHANTABILITY or FITNESS FOR A PARTICULAR PURPOSE.  See the
# GNU Lesser Public License for more details.
#
# You should have received a copy of the GNU Lesser Public License
# along with this program.  If not, see [http://www.gnu.org/licenses/].
"""This module contains an object that represents a Telegram Message."""
import sys
from datetime import datetime
from time import mktime

from telegram import (Audio, Contact, Document, Chat, Location, PhotoSize, Sticker, TelegramObject,
<<<<<<< HEAD
                      User, Video, Voice, Venue, MessageEntity, Game, Invoice, SuccessfulPayment)
=======
                      User, Video, Voice, Venue, MessageEntity, Game)
from telegram.utils.deprecate import warn_deprecate_obj
>>>>>>> ee1cf6b9
from telegram.utils.helpers import escape_html, escape_markdown
from telegram.videonote import VideoNote


class Message(TelegramObject):
    """This object represents a Telegram Message.

    Note:
        * In Python `from` is a reserved word, use `from_user` instead.

    Attributes:
<<<<<<< HEAD
        message_id (int): Unique message identifier inside this chat
        from_user (:class:`telegram.User`): Sender, can be empty for messages sent to channels
        date (:class:`datetime.datetime`): Date the message was sent in Unix time
        chat (:class:`telegram.Chat`): Conversation the message belongs to
        forward_from (:class:`telegram.User`): For forwarded messages, sender of the original
            message
        forward_from_chat (:class:`telegram.Chat`): For messages forwarded from a channel,
            information about the original channel
        forward_from_message_id (int): For forwarded channel posts, identifier of the original
            message in the channel
        forward_date (:class:`datetime.datetime`): For forwarded messages, date the original
            message was sent in Unix time
        reply_to_message (:class:`telegram.Message`): For replies, the original message. Note
            that the Message object in this field will not contain further reply_to_message
            fields even if it itself is a reply.
        edit_date (:class:`datetime.datetime`): Date the message was last edited in Unix time
        text (str): For text messages, the actual UTF-8 text of the message, 0-4096 characters.
        entities (List[:class:`telegram.MessageEntity`]): For text messages, special entities
            like usernames, URLs, bot commands, etc. that appear in the text. See
            parse_entity and parse_entities methods for how to use properly
        audio (:class:`telegram.Audio`): Message is an audio file, information about the file
        document (:class:`telegram.Document`): Message is a general file, information about the
            file
        game (:class:`telegram.Game`):Message is a game, information about the game
        photo (List[:class:`telegram.PhotoSize`]): Message is a photo, available sizes of the photo
        sticker (:class:`telegram.Sticker`): Message is a sticker, information about the sticker
        video (:class:`telegram.Video`): Message is a video, information about the video
        voice (:class:`telegram.Voice`): Message is a voice message, information about the file
        caption (str): Caption for the document, photo or video, 0-200 characters
        contact (:class:`telegram.Contact`): Message is a shared contact, information about the
            contact
        location (:class:`telegram.Location`): Message is a shared location, information about the
            location
        new_chat_member (:class:`telegram.User`): A new member was added to the group,
            information about them (this member may be the bot itself)
        left_chat_member (:class:`telegram.User`): A member was removed from the group,
            information about them (this member may be the bot itself)
        new_chat_title (str): A chat title was changed to this value
        new_chat_photo (List[:class:`telegram.PhotoSize`]): A chat photo was change to this value
        delete_chat_photo (bool): Service message: the chat photo was deleted
        group_chat_created (bool): Service message: the group has been created
        supergroup_chat_created (bool): Service message: the supergroup has been created. This
            field can't be received in a message coming through updates, because bot can't be a
            member of a supergroup when it is created. It can only be found in reply_to_message
            if someone replies to a very first message in a directly created supergroup.
        migrate_to_chat_id (int): The group has been migrated to a supergroup with the specified
            identifier.
        migrate_from_chat_id (int): The supergroup has been migrated from a group with the
            specified identifier.
        channel_chat_created (bool): Service message: the channel has been created. This field
            can't be received in a message coming through updates, because bot can't be a member
            of a channel when it is created. It can only be found in reply_to_message if someone
            replies to a very first message in a channel.
        pinned_message (:class:`telegram.message`): Specified message was pinned. Note that the
            Message object in this field will not contain further reply_to_message fields even if
            it is itself a reply.
        invoice (:class:`telegram.Invoice`): Message is an invoice for a payment, information
            about the invoice.
        successful_payment (:class:`telegram.SuccessfulPayment`): Message is a service message
            about a successful payment, information about the payment.
        bot (Optional[Bot]): The Bot to use for instance methods
=======
        message_id (int):
        from_user (:class:`telegram.User`):
        date (:class:`datetime.datetime`):
        forward_from (:class:`telegram.User`):
        forward_from_chat (:class:`telegram.Chat`):
        forward_from_message_id (int):
        forward_date (:class:`datetime.datetime`):
        reply_to_message (:class:`telegram.Message`):
        edit_date (:class:`datetime.datetime`):
        text (str):
        audio (:class:`telegram.Audio`):
        document (:class:`telegram.Document`):
        game (:class:`telegram.Game`):
        photo (List[:class:`telegram.PhotoSize`]):
        sticker (:class:`telegram.Sticker`):
        video (:class:`telegram.Video`):
        voice (:class:`telegram.Voice`):
        video_note (:class:`telegram.VideoNote`): Message is a video note, information about the
            video message
        caption (str):
        contact (:class:`telegram.Contact`):
        location (:class:`telegram.Location`):
        new_chat_member (:class:`telegram.User`):
        left_chat_member (:class:`telegram.User`):
        new_chat_title (str):
        new_chat_photo (List[:class:`telegram.PhotoSize`]):
        delete_chat_photo (bool):
        group_chat_created (bool):
        supergroup_chat_created (bool):
        migrate_to_chat_id (int):
        migrate_from_chat_id (int):
        channel_chat_created (bool):
>>>>>>> ee1cf6b9

    Deprecated: 4.0
        new_chat_participant (:class:`telegram.User`): Use `new_chat_member`
        instead.

        left_chat_participant  (:class:`telegram.User`): Use `left_chat_member`
        instead.

<<<<<<< HEAD
=======
    Args:
        message_id (int):
        from_user (:class:`telegram.User`):
        date (:class:`datetime.datetime`):
        chat (:class:`telegram.Chat`):
        forward_from (Optional[:class:`telegram.User`]):
        forward_from_chat (Optional[:class:`telegram.Chat`]):
        forward_from_message_id (Optional[int]):
        forward_date (Optional[:class:`datetime.datetime`]):
        reply_to_message (Optional[:class:`telegram.Message`]):
        edit_date (Optional[:class:`datetime.datetime`]):
        text (Optional[str]):
        audio (Optional[:class:`telegram.Audio`]):
        document (Optional[:class:`telegram.Document`]):
        game (Optional[:class:`telegram.Game`]):
        photo (Optional[List[:class:`telegram.PhotoSize`]]):
        sticker (Optional[:class:`telegram.Sticker`]):
        video (Optional[:class:`telegram.Video`]):
        voice (Optional[:class:`telegram.Voice`]):
        video_note (Optional[:class:`telegram.VideoNote`]):
        caption (Optional[str]):
        contact (Optional[:class:`telegram.Contact`]):
        location (Optional[:class:`telegram.Location`]):
        new_chat_member (Optional[:class:`telegram.User`]):
        left_chat_member (Optional[:class:`telegram.User`]):
        new_chat_title (Optional[str]):
        new_chat_photo (Optional[List[:class:`telegram.PhotoSize`]):
        delete_chat_photo (Optional[bool]):
        group_chat_created (Optional[bool]):
        supergroup_chat_created (Optional[bool]):
        migrate_to_chat_id (Optional[int]):
        migrate_from_chat_id (Optional[int]):
        channel_chat_created (Optional[bool]):
        bot (Optional[Bot]): The Bot to use for instance methods
>>>>>>> ee1cf6b9
    """

    def __init__(self,
                 message_id,
                 from_user,
                 date,
                 chat,
                 forward_from=None,
                 forward_from_chat=None,
                 forward_date=None,
                 reply_to_message=None,
                 edit_date=None,
                 text=None,
                 entities=None,
                 audio=None,
                 document=None,
                 photo=None,
                 sticker=None,
                 video=None,
                 voice=None,
                 caption=None,
                 contact=None,
                 location=None,
                 venue=None,
                 new_chat_member=None,
                 new_chat_members=None,
                 left_chat_member=None,
                 new_chat_title=None,
                 new_chat_photo=None,
                 delete_chat_photo=False,
                 group_chat_created=False,
                 supergroup_chat_created=False,
                 migrate_to_chat_id=None,
                 migrate_from_chat_id=None,
                 channel_chat_created=False,
                 pinned_message=None,
                 forward_from_message_id=None,
                 invoice=None,
                 successful_payment=None,
                 bot=None,
                 video_note=None,
                 **kwargs):
        # Required
        self.message_id = int(message_id)
        self.from_user = from_user
        self.date = date
        self.chat = chat
        # Optionals
        self.forward_from = forward_from
        self.forward_from_chat = forward_from_chat
        self.forward_date = forward_date
        self.reply_to_message = reply_to_message
        self.edit_date = edit_date
        self.text = text
        self.entities = entities or list()
        self.audio = audio
        self.game = kwargs.get('game')
        self.document = document
        self.photo = photo
        self.sticker = sticker
        self.video = video
        self.voice = voice
        self.video_note = video_note
        self.caption = caption
        self.contact = contact
        self.location = location
        self.venue = venue
        self._new_chat_member = new_chat_member
        self.new_chat_members = new_chat_members
        self.left_chat_member = left_chat_member
        self.new_chat_title = new_chat_title
        self.new_chat_photo = new_chat_photo
        self.delete_chat_photo = bool(delete_chat_photo)
        self.group_chat_created = bool(group_chat_created)
        self.supergroup_chat_created = bool(supergroup_chat_created)
        self.migrate_to_chat_id = migrate_to_chat_id
        self.migrate_from_chat_id = migrate_from_chat_id
        self.channel_chat_created = bool(channel_chat_created)
        self.pinned_message = pinned_message
        self.forward_from_message_id = forward_from_message_id
        self.invoice = invoice
        self.successful_payment = successful_payment

        self.bot = bot

        self._id_attrs = (self.message_id,)

    @property
    def chat_id(self):
        """int: Short for :attr:`Message.chat.id`"""
        return self.chat.id

    @staticmethod
    def de_json(data, bot):
        """
        Args:
            data (dict):
            bot (telegram.Bot):

        Returns:
            telegram.Message:
        """
        if not data:
            return None

        data = super(Message, Message).de_json(data, bot)

        data['from_user'] = User.de_json(data.get('from'), bot)
        data['date'] = Message._fromtimestamp(data['date'])
        data['chat'] = Chat.de_json(data.get('chat'), bot)
        data['entities'] = MessageEntity.de_list(data.get('entities'), bot)
        data['forward_from'] = User.de_json(data.get('forward_from'), bot)
        data['forward_from_chat'] = Chat.de_json(data.get('forward_from_chat'), bot)
        data['forward_date'] = Message._fromtimestamp(data.get('forward_date'))
        data['reply_to_message'] = Message.de_json(data.get('reply_to_message'), bot)
        data['edit_date'] = Message._fromtimestamp(data.get('edit_date'))
        data['audio'] = Audio.de_json(data.get('audio'), bot)
        data['document'] = Document.de_json(data.get('document'), bot)
        data['game'] = Game.de_json(data.get('game'), bot)
        data['photo'] = PhotoSize.de_list(data.get('photo'), bot)
        data['sticker'] = Sticker.de_json(data.get('sticker'), bot)
        data['video'] = Video.de_json(data.get('video'), bot)
        data['voice'] = Voice.de_json(data.get('voice'), bot)
        data['video_note'] = VideoNote.de_json(data.get('video_note'), bot)
        data['contact'] = Contact.de_json(data.get('contact'), bot)
        data['location'] = Location.de_json(data.get('location'), bot)
        data['venue'] = Venue.de_json(data.get('venue'), bot)
        data['new_chat_member'] = User.de_json(data.get('new_chat_member'), bot)
        data['new_chat_members'] = User.de_list(data.get('new_chat_members'), bot)
        data['left_chat_member'] = User.de_json(data.get('left_chat_member'), bot)
        data['new_chat_photo'] = PhotoSize.de_list(data.get('new_chat_photo'), bot)
        data['pinned_message'] = Message.de_json(data.get('pinned_message'), bot)
        data['invoice'] = Invoice.de_json(data.get('invoice'), bot)
        data['successful_payment'] = SuccessfulPayment.de_json(data.get('successful_payment'), bot)

        return Message(bot=bot, **data)

    def __getitem__(self, item):
        if item in self.__dict__.keys():
            return self.__dict__[item]
        elif item == 'chat_id':
            return self.chat.id

    def to_dict(self):
        """
        Returns:
            dict:
        """
        data = super(Message, self).to_dict()

        # Required
        data['from'] = data.pop('from_user', None)
        data['date'] = self._totimestamp(self.date)
        # Optionals
        if self.forward_date:
            data['forward_date'] = self._totimestamp(self.forward_date)
        if self.edit_date:
            data['edit_date'] = self._totimestamp(self.edit_date)
        if self.photo:
            data['photo'] = [p.to_dict() for p in self.photo]
        if self.entities:
            data['entities'] = [e.to_dict() for e in self.entities]
        if self.new_chat_photo:
            data['new_chat_photo'] = [p.to_dict() for p in self.new_chat_photo]
        data['new_chat_member'] = data.pop('_new_chat_member', None)
        if self.new_chat_members:
            data['new_chat_members'] = [u.to_dict() for u in self.new_chat_members]

        return data

    @staticmethod
    def _fromtimestamp(unixtime):
        """
        Args:
            unixtime (int):

        Returns:
            datetime.datetime:
        """
        if not unixtime:
            return None

        return datetime.fromtimestamp(unixtime)

    @staticmethod
    def _totimestamp(dt_obj):
        """
        Args:
            dt_obj (:class:`datetime.datetime`):

        Returns:
            int:
        """
        if not dt_obj:
            return None

        try:
            # Python 3.3+
            return int(dt_obj.timestamp())
        except AttributeError:
            # Python 3 (< 3.3) and Python 2
            return int(mktime(dt_obj.timetuple()))

    def _quote(self, kwargs):
        """Modify kwargs for replying with or without quoting"""

        if 'reply_to_message_id' in kwargs:
            if 'quote' in kwargs:
                del kwargs['quote']

        elif 'quote' in kwargs:
            if kwargs['quote']:
                kwargs['reply_to_message_id'] = self.message_id

            del kwargs['quote']

        else:
            if self.chat.type != Chat.PRIVATE:
                kwargs['reply_to_message_id'] = self.message_id

    def reply_text(self, *args, **kwargs):
        """
        Shortcut for ``bot.sendMessage(update.message.chat_id, *args, **kwargs)``

        Keyword Args:
            quote (Optional[bool]): If set to ``True``, the message is sent as an actual reply to
                this message. If ``reply_to_message_id`` is passed in ``kwargs``, this parameter
                will be ignored. Default: ``True`` in group chats and ``False`` in private chats.
        """

        self._quote(kwargs)
        return self.bot.sendMessage(self.chat_id, *args, **kwargs)

    def reply_photo(self, *args, **kwargs):
        """
        Shortcut for ``bot.sendPhoto(update.message.chat_id, *args, **kwargs)``

        Keyword Args:
            quote (Optional[bool]): If set to ``True``, the photo is sent as an actual reply to
                this message. If ``reply_to_message_id`` is passed in ``kwargs``, this parameter
                will be ignored. Default: ``True`` in group chats and ``False`` in private chats.

        Returns:
            :class:`telegram.Message`: On success, instance representing the message posted.

        """

        self._quote(kwargs)
        return self.bot.sendPhoto(self.chat_id, *args, **kwargs)

    def reply_audio(self, *args, **kwargs):
        """
        Shortcut for ``bot.sendAudio(update.message.chat_id, *args, **kwargs)``

        Keyword Args:
            quote (Optional[bool]): If set to ``True``, the audio is sent as an actual reply to
                this message. If ``reply_to_message_id`` is passed in ``kwargs``, this parameter
                will be ignored. Default: ``True`` in group chats and ``False`` in private chats.

        Returns:
            :class:`telegram.Message`: On success, instance representing the message posted.

        """

        self._quote(kwargs)
        return self.bot.sendAudio(self.chat_id, *args, **kwargs)

    def reply_document(self, *args, **kwargs):
        """
        Shortcut for ``bot.sendDocument(update.message.chat_id, *args, **kwargs)``

        Keyword Args:
            quote (Optional[bool]): If set to ``True``, the document is sent as an actual reply to
                this message. If ``reply_to_message_id`` is passed in ``kwargs``, this parameter
                will be ignored. Default: ``True`` in group chats and ``False`` in private chats.

        Returns:
            :class:`telegram.Message`: On success, instance representing the message posted.

        """

        self._quote(kwargs)
        return self.bot.sendDocument(self.chat_id, *args, **kwargs)

    def reply_sticker(self, *args, **kwargs):
        """
        Shortcut for ``bot.sendSticker(update.message.chat_id, *args, **kwargs)``

        Keyword Args:
            quote (Optional[bool]): If set to ``True``, the sticker is sent as an actual reply to
                this message. If ``reply_to_message_id`` is passed in ``kwargs``, this parameter
                will be ignored. Default: ``True`` in group chats and ``False`` in private chats.

        Returns:
            :class:`telegram.Message`: On success, instance representing the message posted.

        """

        self._quote(kwargs)
        return self.bot.sendSticker(self.chat_id, *args, **kwargs)

    def reply_video(self, *args, **kwargs):
        """
        Shortcut for ``bot.sendVideo(update.message.chat_id, *args, **kwargs)``

        Keyword Args:
            quote (Optional[bool]): If set to ``True``, the video is sent as an actual reply to
                this message. If ``reply_to_message_id`` is passed in ``kwargs``, this parameter
                will be ignored. Default: ``True`` in group chats and ``False`` in private chats.

        Returns:
            :class:`telegram.Message`: On success, instance representing the message posted.

        """

        self._quote(kwargs)
        return self.bot.sendVideo(self.chat_id, *args, **kwargs)

    def reply_video_note(self, *args, **kwargs):
        """
        Shortcut for ``bot.send_video_note(update.message.chat_id, *args, **kwargs)``

        Keyword Args:
            quote (Optional[bool]): If set to ``True``, the video is sent as an actual reply to
                this message. If ``reply_to_message_id`` is passed in ``kwargs``, this parameter
                will be ignored. Default: ``True`` in group chats and ``False`` in private chats.

        Returns:
            :class:`telegram.Message`: On success, instance representing the message posted.

        """

        self._quote(kwargs)
        return self.bot.send_video_note(self.chat_id, *args, **kwargs)

    def reply_voice(self, *args, **kwargs):
        """
        Shortcut for ``bot.sendVoice(update.message.chat_id, *args, **kwargs)``

        Keyword Args:
            quote (Optional[bool]): If set to ``True``, the voice is sent as an actual reply to
                this message. If ``reply_to_message_id`` is passed in ``kwargs``, this parameter
                will be ignored. Default: ``True`` in group chats and ``False`` in private chats.

        Returns:
            :class:`telegram.Message`: On success, instance representing the message posted.

        """

        self._quote(kwargs)
        return self.bot.sendVoice(self.chat_id, *args, **kwargs)

    def reply_location(self, *args, **kwargs):
        """
        Shortcut for ``bot.sendLocation(update.message.chat_id, *args, **kwargs)``

        Keyword Args:
            quote (Optional[bool]): If set to ``True``, the location is sent as an actual reply to
                this message. If ``reply_to_message_id`` is passed in ``kwargs``, this parameter
                will be ignored. Default: ``True`` in group chats and ``False`` in private chats.

        Returns:
            :class:`telegram.Message`: On success, instance representing the message posted.

        """

        self._quote(kwargs)
        return self.bot.sendLocation(self.chat_id, *args, **kwargs)

    def reply_venue(self, *args, **kwargs):
        """
        Shortcut for ``bot.sendVenue(update.message.chat_id, *args, **kwargs)``

        Keyword Args:
            quote (Optional[bool]): If set to ``True``, the venue is sent as an actual reply to
                this message. If ``reply_to_message_id`` is passed in ``kwargs``, this parameter
                will be ignored. Default: ``True`` in group chats and ``False`` in private chats.

        Returns:
            :class:`telegram.Message`: On success, instance representing the message posted.

        """

        self._quote(kwargs)
        return self.bot.sendVenue(self.chat_id, *args, **kwargs)

    def reply_contact(self, *args, **kwargs):
        """
        Shortcut for ``bot.sendContact(update.message.chat_id, *args, **kwargs)``

        Keyword Args:
            quote (Optional[bool]): If set to ``True``, the contact is sent as an actual reply to
                this message. If ``reply_to_message_id`` is passed in ``kwargs``, this parameter
                will be ignored. Default: ``True`` in group chats and ``False`` in private chats.

        Returns:
            :class:`telegram.Message`: On success, instance representing the message posted.

        """

        self._quote(kwargs)
        return self.bot.sendContact(self.chat_id, *args, **kwargs)

    def forward(self, chat_id, disable_notification=False):
        """Shortcut for

            >>> bot.forwardMessage(chat_id=chat_id,
            ...                    from_chat_id=update.message.chat_id,
            ...                    disable_notification=disable_notification,
            ...                    message_id=update.message.message_id)

        Returns:
            :class:`telegram.Message`: On success, instance representing the message forwarded.

        """
        return self.bot.forwardMessage(
            chat_id=chat_id,
            from_chat_id=self.chat_id,
            disable_notification=disable_notification,
            message_id=self.message_id)

    def edit_text(self, *args, **kwargs):
        """
        Shortcut for

            >>> bot.editMessageText(chat_id=message.chat_id,
            ...                     message_id=message.message_id,
            ...                     *args, **kwargs)

        Note:
            You can only edit messages that the bot sent itself,
            therefore this method can only be used on the
            return value of the ``bot.send_*`` family of methods.

        """
        return self.bot.edit_message_text(
            chat_id=self.chat_id, message_id=self.message_id, *args, **kwargs)

    def edit_caption(self, *args, **kwargs):
        """
        Shortcut for

            >>> bot.editMessageCaption(chat_id=message.chat_id,
            ...                        message_id=message.message_id,
            ...                        *args, **kwargs)

        Note:
            You can only edit messages that the bot sent itself,
            therefore this method can only be used on the
            return value of the ``bot.send_*`` family of methods.
        """
        return self.bot.edit_message_caption(
            chat_id=self.chat_id, message_id=self.message_id, *args, **kwargs)

    def edit_reply_markup(self, *args, **kwargs):
        """
        Shortcut for

            >>> bot.editReplyMarkup(chat_id=message.chat_id,
            ...                     message_id=message.message_id,
            ...                     *args, **kwargs)

        Note:
            You can only edit messages that the bot sent itself,
            therefore this method can only be used on the
            return value of the ``bot.send_*`` family of methods.
        """
        return self.bot.edit_message_reply_markup(
            chat_id=self.chat_id, message_id=self.message_id, *args, **kwargs)

    def delete(self, *args, **kwargs):
        """
        Shortcut for

            >>> bot.delete_message(chat_id=message.chat_id,
            ...                   message_id=message.message_id,
            ...                   *args, **kwargs)

        Returns:
            bool: On success, `True` is returned.

        """
        return self.bot.delete_message(
            chat_id=self.chat_id, message_id=self.message_id, *args, **kwargs)

    def parse_entity(self, entity):
        """
        Returns the text from a given :class:`telegram.MessageEntity`.

        Note:
            This method is present because Telegram calculates the offset and length in
            UTF-16 codepoint pairs, which some versions of Python don't handle automatically.
            (That is, you can't just slice ``Message.text`` with the offset and length.)

        Args:
            entity (telegram.MessageEntity): The entity to extract the text from. It must be an
                entity that belongs to this message.

        Returns:
            str: The text of the given entity
        """
        # Is it a narrow build, if so we don't need to convert
        if sys.maxunicode == 0xffff:
            return self.text[entity.offset:entity.offset + entity.length]
        else:
            entity_text = self.text.encode('utf-16-le')
            entity_text = entity_text[entity.offset * 2:(entity.offset + entity.length) * 2]

        return entity_text.decode('utf-16-le')

    def parse_entities(self, types=None):
        """
        Returns a ``dict`` that maps :class:`telegram.MessageEntity` to ``str``.
        It contains entities from this message filtered by their ``type`` attribute as the key, and
        the text that each entity belongs to as the value of the ``dict``.

        Note:
            This method should always be used instead of the ``entities`` attribute, since it
            calculates the correct substring from the message text based on UTF-16 codepoints.
            See ``get_entity_text`` for more info.

        Args:
            types (Optional[list]): List of ``telegram.MessageEntity`` types as strings. If the
                ``type`` attribute of an entity is contained in this list, it will be returned.
                Defaults to a list of all types. All types can be found as constants in
                :class:`telegram.MessageEntity`.

        Returns:
            dict[:class:`telegram.MessageEntity`, ``str``]: A dictionary of entities mapped to the
                text that belongs to them, calculated based on UTF-16 codepoints.

        """
        if types is None:
            types = MessageEntity.ALL_TYPES

        return {
            entity: self.parse_entity(entity)
            for entity in self.entities if entity.type in types
        }

    @property
    def text_html(self):
        """
        Creates an html-formatted string from the markup entities found in the message
        (uses ``parse_entities``).

        Use this if you want to retrieve the original string sent by the bot, as opposed to the
        plain text with corresponding markup entities.

        Returns:
            str

        """
        entities = self.parse_entities()
        message_text = self.text
        if not sys.maxunicode == 0xffff:
            message_text = message_text.encode('utf-16-le')

        markdown_text = ''
        last_offset = 0

        for entity, text in sorted(entities.items(), key=(lambda item: item[0].offset)):
            text = escape_html(text)

            if entity.type == MessageEntity.TEXT_LINK:
                insert = '<a href="{}">{}</a>'.format(entity.url, text)
            elif entity.type == MessageEntity.BOLD:
                insert = '<b>' + text + '</b>'
            elif entity.type == MessageEntity.ITALIC:
                insert = '<i>' + text + '</i>'
            elif entity.type == MessageEntity.CODE:
                insert = '<code>' + text + '</code>'
            elif entity.type == MessageEntity.PRE:
                insert = '<pre>' + text + '</pre>'
            else:
                insert = text

            if sys.maxunicode == 0xffff:
                markdown_text += escape_html(message_text[last_offset:entity.offset]) + insert
            else:
                markdown_text += escape_html(message_text[last_offset * 2:entity.offset * 2]
                                             .decode('utf-16-le')) + insert

            last_offset = entity.offset + entity.length

        if sys.maxunicode == 0xffff:
            markdown_text += escape_html(message_text[last_offset:])
        else:
            markdown_text += escape_html(message_text[last_offset * 2:].decode('utf-16-le'))
        return markdown_text

    @property
    def text_markdown(self):
        """
        Creates a markdown-formatted string from the markup entities found in the message
        (uses ``parse_entities``).

        Use this if you want to retrieve the original string sent by the bot, as opposed to the
        plain text with corresponding markup entities.

        Returns:
            str
        """
        entities = self.parse_entities()
        message_text = self.text
        if not sys.maxunicode == 0xffff:
            message_text = message_text.encode('utf-16-le')

        markdown_text = ''
        last_offset = 0

        for entity, text in sorted(entities.items(), key=(lambda item: item[0].offset)):
            text = escape_markdown(text)

            if entity.type == MessageEntity.TEXT_LINK:
                insert = '[{}]({})'.format(text, entity.url)
            elif entity.type == MessageEntity.BOLD:
                insert = '*' + text + '*'
            elif entity.type == MessageEntity.ITALIC:
                insert = '_' + text + '_'
            elif entity.type == MessageEntity.CODE:
                insert = '`' + text + '`'
            elif entity.type == MessageEntity.PRE:
                insert = '```' + text + '```'
            else:
                insert = text
            if sys.maxunicode == 0xffff:
                markdown_text += escape_markdown(message_text[last_offset:entity.offset]) + insert
            else:
                markdown_text += escape_markdown(message_text[last_offset * 2:entity.offset * 2]
                                                 .decode('utf-16-le')) + insert

            last_offset = entity.offset + entity.length

        if sys.maxunicode == 0xffff:
            markdown_text += escape_markdown(message_text[last_offset:])
        else:
            markdown_text += escape_markdown(message_text[last_offset * 2:].decode('utf-16-le'))
        return markdown_text

    @property
    def new_chat_member(self):
        warn_deprecate_obj('new_chat_member', 'new_chat_members')
        return self._new_chat_member<|MERGE_RESOLUTION|>--- conflicted
+++ resolved
@@ -23,12 +23,8 @@
 from time import mktime
 
 from telegram import (Audio, Contact, Document, Chat, Location, PhotoSize, Sticker, TelegramObject,
-<<<<<<< HEAD
                       User, Video, Voice, Venue, MessageEntity, Game, Invoice, SuccessfulPayment)
-=======
-                      User, Video, Voice, Venue, MessageEntity, Game)
 from telegram.utils.deprecate import warn_deprecate_obj
->>>>>>> ee1cf6b9
 from telegram.utils.helpers import escape_html, escape_markdown
 from telegram.videonote import VideoNote
 
@@ -40,7 +36,6 @@
         * In Python `from` is a reserved word, use `from_user` instead.
 
     Attributes:
-<<<<<<< HEAD
         message_id (int): Unique message identifier inside this chat
         from_user (:class:`telegram.User`): Sender, can be empty for messages sent to channels
         date (:class:`datetime.datetime`): Date the message was sent in Unix time
@@ -61,6 +56,8 @@
         entities (List[:class:`telegram.MessageEntity`]): For text messages, special entities
             like usernames, URLs, bot commands, etc. that appear in the text. See
             parse_entity and parse_entities methods for how to use properly
+        video_note (:class:`telegram.VideoNote`): Message is a video note, information about the
+            video message
         audio (:class:`telegram.Audio`): Message is an audio file, information about the file
         document (:class:`telegram.Document`): Message is a general file, information about the
             file
@@ -102,40 +99,6 @@
         successful_payment (:class:`telegram.SuccessfulPayment`): Message is a service message
             about a successful payment, information about the payment.
         bot (Optional[Bot]): The Bot to use for instance methods
-=======
-        message_id (int):
-        from_user (:class:`telegram.User`):
-        date (:class:`datetime.datetime`):
-        forward_from (:class:`telegram.User`):
-        forward_from_chat (:class:`telegram.Chat`):
-        forward_from_message_id (int):
-        forward_date (:class:`datetime.datetime`):
-        reply_to_message (:class:`telegram.Message`):
-        edit_date (:class:`datetime.datetime`):
-        text (str):
-        audio (:class:`telegram.Audio`):
-        document (:class:`telegram.Document`):
-        game (:class:`telegram.Game`):
-        photo (List[:class:`telegram.PhotoSize`]):
-        sticker (:class:`telegram.Sticker`):
-        video (:class:`telegram.Video`):
-        voice (:class:`telegram.Voice`):
-        video_note (:class:`telegram.VideoNote`): Message is a video note, information about the
-            video message
-        caption (str):
-        contact (:class:`telegram.Contact`):
-        location (:class:`telegram.Location`):
-        new_chat_member (:class:`telegram.User`):
-        left_chat_member (:class:`telegram.User`):
-        new_chat_title (str):
-        new_chat_photo (List[:class:`telegram.PhotoSize`]):
-        delete_chat_photo (bool):
-        group_chat_created (bool):
-        supergroup_chat_created (bool):
-        migrate_to_chat_id (int):
-        migrate_from_chat_id (int):
-        channel_chat_created (bool):
->>>>>>> ee1cf6b9
 
     Deprecated: 4.0
         new_chat_participant (:class:`telegram.User`): Use `new_chat_member`
@@ -144,43 +107,6 @@
         left_chat_participant  (:class:`telegram.User`): Use `left_chat_member`
         instead.
 
-<<<<<<< HEAD
-=======
-    Args:
-        message_id (int):
-        from_user (:class:`telegram.User`):
-        date (:class:`datetime.datetime`):
-        chat (:class:`telegram.Chat`):
-        forward_from (Optional[:class:`telegram.User`]):
-        forward_from_chat (Optional[:class:`telegram.Chat`]):
-        forward_from_message_id (Optional[int]):
-        forward_date (Optional[:class:`datetime.datetime`]):
-        reply_to_message (Optional[:class:`telegram.Message`]):
-        edit_date (Optional[:class:`datetime.datetime`]):
-        text (Optional[str]):
-        audio (Optional[:class:`telegram.Audio`]):
-        document (Optional[:class:`telegram.Document`]):
-        game (Optional[:class:`telegram.Game`]):
-        photo (Optional[List[:class:`telegram.PhotoSize`]]):
-        sticker (Optional[:class:`telegram.Sticker`]):
-        video (Optional[:class:`telegram.Video`]):
-        voice (Optional[:class:`telegram.Voice`]):
-        video_note (Optional[:class:`telegram.VideoNote`]):
-        caption (Optional[str]):
-        contact (Optional[:class:`telegram.Contact`]):
-        location (Optional[:class:`telegram.Location`]):
-        new_chat_member (Optional[:class:`telegram.User`]):
-        left_chat_member (Optional[:class:`telegram.User`]):
-        new_chat_title (Optional[str]):
-        new_chat_photo (Optional[List[:class:`telegram.PhotoSize`]):
-        delete_chat_photo (Optional[bool]):
-        group_chat_created (Optional[bool]):
-        supergroup_chat_created (Optional[bool]):
-        migrate_to_chat_id (Optional[int]):
-        migrate_from_chat_id (Optional[int]):
-        channel_chat_created (Optional[bool]):
-        bot (Optional[Bot]): The Bot to use for instance methods
->>>>>>> ee1cf6b9
     """
 
     def __init__(self,
