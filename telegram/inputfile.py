#!/usr/bin/env python
# pylint: disable=W0622,E0611
#
# A library that provides a Python interface to the Telegram Bot API
# Copyright (C) 2015-2016
# Leandro Toledo de Souza <devs@python-telegram-bot.org>
#
# This program is free software: you can redistribute it and/or modify
# it under the terms of the GNU Lesser Public License as published by
# the Free Software Foundation, either version 3 of the License, or
# (at your option) any later version.
#
# This program is distributed in the hope that it will be useful,
# but WITHOUT ANY WARRANTY; without even the implied warranty of
# MERCHANTABILITY or FITNESS FOR A PARTICULAR PURPOSE.  See the
# GNU Lesser Public License for more details.
#
# You should have received a copy of the GNU Lesser Public License
# along with this program.  If not, see [http://www.gnu.org/licenses/].

"""This module contains a object that represents a Telegram InputFile."""

import mimetypes
import os
import sys
import imghdr

try:
    # python 3
    from email.generator import _make_boundary as choose_boundary
except ImportError:
    # python 2
    from mimetools import choose_boundary

<<<<<<< HEAD
=======
import imghdr
import mimetypes
import os
import sys

from future.moves.urllib.request import urlopen

>>>>>>> 0c74b3cf
from telegram import TelegramError

DEFAULT_MIME_TYPE = 'application/octet-stream'
USER_AGENT = 'Python Telegram Bot' \
             ' (https://github.com/python-telegram-bot/python-telegram-bot)'


class InputFile(object):
    """This object represents a Telegram InputFile."""

    def __init__(self,
                 data):
        self.data = data
        self.boundary = choose_boundary()

        if 'audio' in data:
            self.input_name = 'audio'
            self.input_file = data.pop('audio')
        if 'document' in data:
            self.input_name = 'document'
            self.input_file = data.pop('document')
        if 'photo' in data:
            self.input_name = 'photo'
            self.input_file = data.pop('photo')
        if 'sticker' in data:
            self.input_name = 'sticker'
            self.input_file = data.pop('sticker')
        if 'video' in data:
            self.input_name = 'video'
            self.input_file = data.pop('video')
        if 'voice' in data:
            self.input_name = 'voice'
            self.input_file = data.pop('voice')
        if 'certificate' in data:
            self.input_name = 'certificate'
            self.input_file = data.pop('certificate')

        if str(self.input_file).startswith('http'):
            from_url = True
            self.input_file = urlopen(self.input_file)
        else:
            from_url = False

        if hasattr(self.input_file, 'read') or from_url:
            self.filename = None
            self.input_file_content = self.input_file.read()
            if 'filename' in data:
                self.filename = self.data.pop('filename')
            elif hasattr(self.input_file, 'name'):
                # on py2.7, pylint fails to understand this properly
                # pylint: disable=E1101
                self.filename = os.path.basename(self.input_file.name)
            elif from_url:
                self.filename = os.path.basename(self.input_file.url) \
                    .split('?')[0].split('&')[0]

            try:
                self.mimetype = InputFile.is_image(self.input_file_content)
                if not self.filename or '.' not in self.filename:
                    self.filename = self.mimetype.replace('/', '.')
            except TelegramError:
                self.mimetype = mimetypes.guess_type(self.filename)[0] or \
                                DEFAULT_MIME_TYPE

    @property
    def headers(self):
        """
        Returns:
            str:
        """
        return {'User-agent': USER_AGENT,
                'Content-type': self.content_type}

    @property
    def content_type(self):
        """
        Returns:
            str:
        """
        return 'multipart/form-data; boundary=%s' % self.boundary

    def to_form(self):
        """
        Returns:
            str:
        """
        form = []
        form_boundary = '--' + self.boundary

        # Add data fields
        for name, value in self.data.items():
            form.extend([
                form_boundary,
                'Content-Disposition: form-data; name="%s"' % name,
                '',
                str(value)
            ])

        # Add input_file to upload
        form.extend([
            form_boundary,
            'Content-Disposition: form-data; name="%s"; filename="%s"' % (
                self.input_name, self.filename
            ),
            'Content-Type: %s' % self.mimetype,
            '',
            self.input_file_content
        ])

        form.append('--' + self.boundary + '--')
        form.append('')

        return InputFile._parse(form)

    @staticmethod
    def _parse(form):
        """
        Returns:
            str:
        """
        if sys.version_info > (3,):
            # on Python 3 form needs to be byte encoded
            encoded_form = []
            for item in form:
                try:
                    encoded_form.append(item.encode())
                except AttributeError:
                    encoded_form.append(item)

            return b'\r\n'.join(encoded_form)
        return '\r\n'.join(form)

    @staticmethod
    def is_image(stream):
        """Check if the content file is an image by analyzing its headers.

        Args:
            stream (str): A str representing the content of a file.

        Returns:
            str: The str mimetype of an image.
        """
        image = imghdr.what(None, stream)
        if image:
            return 'image/%s' % image

        raise TelegramError('Could not parse file content')

    @staticmethod
    def is_inputfile(data):
        """Check if the request is a file request.

        Args:
            data (str): A dict of (str, unicode) key/value pairs

        Returns:
            bool
        """
        if data:
            file_types = ['audio', 'document', 'photo', 'sticker', 'video',
                          'voice', 'certificate']
            file_type = [i for i in list(data.keys()) if i in file_types]

            if file_type:
                file_content = data[file_type[0]]

                return hasattr(file_content, 'read') or str(
                    file_content).startswith('http')

        return False<|MERGE_RESOLUTION|>--- conflicted
+++ resolved
@@ -19,11 +19,6 @@
 # along with this program.  If not, see [http://www.gnu.org/licenses/].
 
 """This module contains a object that represents a Telegram InputFile."""
-
-import mimetypes
-import os
-import sys
-import imghdr
 
 try:
     # python 3
@@ -32,8 +27,6 @@
     # python 2
     from mimetools import choose_boundary
 
-<<<<<<< HEAD
-=======
 import imghdr
 import mimetypes
 import os
@@ -41,7 +34,6 @@
 
 from future.moves.urllib.request import urlopen
 
->>>>>>> 0c74b3cf
 from telegram import TelegramError
 
 DEFAULT_MIME_TYPE = 'application/octet-stream'
